--- conflicted
+++ resolved
@@ -50,9 +50,5 @@
     cd ..
 }
 
-<<<<<<< HEAD
 buildlibs
-=======
-#buildlibs
->>>>>>> 4b66281f
 build