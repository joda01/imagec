--- conflicted
+++ resolved
@@ -334,8 +334,6 @@
     return getChannelByChannelIndex(idx).getCrossChannelSettings().getCrossChannelCountIndexes();
   }
 
-<<<<<<< HEAD
-=======
   [[nodiscard]] auto getReportingSettingsForChannel(uint32_t idx) const -> const ReportingSettings
   {
     // Special channels
@@ -356,7 +354,6 @@
     return getChannelByChannelIndex(idx).getReportingSettings();
   }
 
->>>>>>> 46af145b
   [[nodiscard]] auto getOptions() const -> const AnalyzeSettingsOptions &
   {
     return options;
