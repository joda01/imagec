///
/// \file      panel_preview.hpp
/// \author    Joachim Danmayr
/// \date      2024-02-17
///
/// \copyright Copyright 2019 Joachim Danmayr
///            All rights reserved! This file is subject
///            to the terms and conditions defined in file
///            LICENSE.txt, which is part of this package.
///
/// \brief     A short description what happens here.
///

#pragma once

#include <qlabel.h>
#include <qtmetamacros.h>
#include <qwidget.h>
#include <QtWidgets>
#include <iostream>
#include <string>

namespace joda::ui::qt {

///
/// \class      PreviewLabel
/// \author     Joachim Danmayr
///
class PreviewLabel : public QGraphicsView
{
  Q_OBJECT
public:
  /////////////////////////////////////////////////////
  PreviewLabel(int width, int height, QWidget *parent = nullptr);
  void setPixmap(const QPixmap &pix);
  void resetImage();
  void fitImageToScreenSize();
  void zoomImage(bool inOut);

<<<<<<< HEAD
  ///
  /// \class      PreviewLabel
  /// \author     Joachim Danmayr
  ///
  class PreviewLabel : public QGraphicsView
  {
  public:
    /////////////////////////////////////////////////////
    PreviewLabel(QWidget *parent = nullptr);
    void setPixmap(const QPixmap &pix, int width, int height);

  protected:
    /////////////////////////////////////////////////////
    void mousePressEvent(QMouseEvent *event) override;
    void mouseMoveEvent(QMouseEvent *event) override;
    void mouseReleaseEvent(QMouseEvent *event) override;
    void enterEvent(QEnterEvent *) override;
    void leaveEvent(QEvent *) override;
    void wheelEvent(QWheelEvent *event) override;
    void paintEvent(QPaintEvent *event) override;
    void fitImageToScreenSize();

  private:
    /////////////////////////////////////////////////////
    QGraphicsPixmapItem *mActPixmap = nullptr;
    QGraphicsScene *scene;
    bool isDragging;
    QPoint lastPos;
  };
=======
signals:
  void updateImage();

protected:
  /////////////////////////////////////////////////////
  void mousePressEvent(QMouseEvent *event) override;
  void mouseMoveEvent(QMouseEvent *event) override;
  void mouseReleaseEvent(QMouseEvent *event) override;
  void enterEvent(QEnterEvent *) override;
  void leaveEvent(QEvent *) override;
  void wheelEvent(QWheelEvent *event) override;
  void paintEvent(QPaintEvent *event) override;

private:
  /////////////////////////////////////////////////////
  static constexpr int32_t PLACEHOLDER_BASE_SIZE = 450;
  static inline const QString PLACEHOLDER{":/icons/outlined/icons8-picture-1000-lightgray.png"};

  /////////////////////////////////////////////////////
  bool mPlaceholderImageSet = true;
  QPixmap mActPixmapOriginal;
  QGraphicsPixmapItem *mActPixmap = nullptr;
  QGraphicsScene *scene;
  bool isDragging;
  QPoint lastPos;

private slots:
  void onUpdateImage();
};

class PanelPreview : public QWidget
{
  Q_OBJECT

public:
  PanelPreview(int width, int height, QWidget *parent);
  void setPixmap(const QPixmap &pix, int width, int height, const QString &info)
  {
    mPreviewLabel.setPixmap(pix);
    mPreviewInfo->setText(info);
  }
  void resetImage(const QString &info)
  {
    mPreviewLabel.resetImage();
    mPreviewInfo->setText(info);
  }
>>>>>>> 66983079

private slots:
  void onFitImageToScreenSizeClicked();
  void onZoomOutClicked();
  void onZoomInClicked();

private:
  /////////////////////////////////////////////////////
  QWidget *createToolBar();
  QLabel *mPreviewInfo;

  /////////////////////////////////////////////////////
  PreviewLabel mPreviewLabel;
};
}    // namespace joda::ui::qt<|MERGE_RESOLUTION|>--- conflicted
+++ resolved
@@ -37,37 +37,6 @@
   void fitImageToScreenSize();
   void zoomImage(bool inOut);
 
-<<<<<<< HEAD
-  ///
-  /// \class      PreviewLabel
-  /// \author     Joachim Danmayr
-  ///
-  class PreviewLabel : public QGraphicsView
-  {
-  public:
-    /////////////////////////////////////////////////////
-    PreviewLabel(QWidget *parent = nullptr);
-    void setPixmap(const QPixmap &pix, int width, int height);
-
-  protected:
-    /////////////////////////////////////////////////////
-    void mousePressEvent(QMouseEvent *event) override;
-    void mouseMoveEvent(QMouseEvent *event) override;
-    void mouseReleaseEvent(QMouseEvent *event) override;
-    void enterEvent(QEnterEvent *) override;
-    void leaveEvent(QEvent *) override;
-    void wheelEvent(QWheelEvent *event) override;
-    void paintEvent(QPaintEvent *event) override;
-    void fitImageToScreenSize();
-
-  private:
-    /////////////////////////////////////////////////////
-    QGraphicsPixmapItem *mActPixmap = nullptr;
-    QGraphicsScene *scene;
-    bool isDragging;
-    QPoint lastPos;
-  };
-=======
 signals:
   void updateImage();
 
@@ -114,7 +83,6 @@
     mPreviewLabel.resetImage();
     mPreviewInfo->setText(info);
   }
->>>>>>> 66983079
 
 private slots:
   void onFitImageToScreenSizeClicked();
