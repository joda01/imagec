///
/// \file      dialog_settings.hpp
/// \author    Joachim Danmayr
/// \date      2024-02-29
///
/// \copyright Copyright 2019 Joachim Danmayr
///            All rights reserved! This file is subject
///            to the terms and conditions defined in file
///            LICENSE.txt, which is part of this package.
///
/// \brief     A short description what happens here.
///

#include "dialog_channel_measurment.hpp"
#include <qboxlayout.h>
#include <qcheckbox.h>
#include <qgroupbox.h>
#include <qlabel.h>
#include <qlineedit.h>
#include <QMessageBox>
#include <exception>
#include <optional>
#include <string>
#include <vector>
#include <nlohmann/detail/macro_scope.hpp>
#include <nlohmann/json_fwd.hpp>

namespace joda::ui::qt {

struct Temp
{
  std::vector<std::vector<int32_t>> order;
  NLOHMANN_DEFINE_TYPE_INTRUSIVE_WITH_DEFAULT(Temp, order);
};

using Base  = joda::settings::ChannelReportingSettings::MeasureChannels;
using Combi = joda::settings::ChannelReportingSettings::MeasureChannelsCombi;

///
/// \brief
/// \author
/// \param[in]
/// \param[out]
/// \return
///
DialogChannelMeasurement::DialogChannelMeasurement(QWidget *windowMain,
                                                   joda::settings::ChannelReportingSettings &reportingSettings) :
    QDialog(windowMain),
    mReportingSettings(reportingSettings)
{
  setWindowTitle("Settings");
  setBaseSize(500, 200);

  auto *mainLayout = new QVBoxLayout(this);
  auto *groupBox   = new QGroupBox("Measurements", this);
  auto *gridLayout = new QGridLayout(groupBox);

  gridLayout->addWidget(new QLabel("Detail"), 0, 1, Qt::AlignCenter);
  gridLayout->addWidget(new QLabel("Overview"), 0, 2, Qt::AlignCenter);
  gridLayout->addWidget(new QLabel("Heatmap"), 0, 3, Qt::AlignCenter);

  int row               = 1;
  auto createCheckBoxes = [this, &reportingSettings, &gridLayout, &groupBox,

                           &row](std::optional<Base> detail, Combi type, const std::string &description) {
    gridLayout->addWidget(new QLabel(description.data()), row, 0);

    QCheckBox *onOffOverview = new QCheckBox(groupBox);
    gridLayout->addWidget(onOffOverview, row, 2, Qt::AlignCenter);
    mMeasurementOverViewReport.emplace(type, onOffOverview);

    QCheckBox *onOffHeatmap = new QCheckBox(groupBox);
    gridLayout->addWidget(onOffHeatmap, row, 3, Qt::AlignCenter);
    mMeasurementHeatmapReport.emplace(type, onOffHeatmap);

    if(detail.has_value()) {
      QCheckBox *onOffDetail = new QCheckBox(groupBox);
      if(reportingSettings.detail.measureChannels.contains(detail.value())) {
        onOffDetail->setChecked(true);
      } else {
        onOffDetail->setChecked(false);
      }
      mMeasurementDetailsReport.emplace(detail.value(), onOffDetail);
      gridLayout->addWidget(onOffDetail, row, 1, Qt::AlignCenter);
    }

    if(reportingSettings.overview.measureChannels.contains(type)) {
      onOffOverview->setChecked(true);
    } else {
      onOffOverview->setChecked(false);
    }

    if(reportingSettings.heatmap.measureChannels.contains(type)) {
      onOffHeatmap->setChecked(true);
    } else {
      onOffHeatmap->setChecked(false);
    }

    row++;
  };

  createCheckBoxes(Base::CONFIDENCE, Combi::CONFIDENCE_AVG, "Confidence");
  createCheckBoxes(Base::AREA_SIZE, Combi::AREA_SIZE_AVG, "Area size");
  createCheckBoxes(Base::PERIMETER, Combi::PERIMETER_AVG, "Perimeter");
  createCheckBoxes(Base::CIRCULARITY, Combi::CIRCULARITY_AVG, "Circularity");
  createCheckBoxes(Base::VALIDITY, Combi::VALIDITY_AVG, "Validity");
  createCheckBoxes(Base::INVALIDITY, Combi::INVALIDITY_AVG, "Invalidity");
  createCheckBoxes(Base::CENTER_OF_MASS_X, Combi::CENTER_OF_MASS_X_AVG, "Center of mass X");
  createCheckBoxes(Base::CENTER_OF_MASS_Y, Combi::CENTER_OF_MASS_Y_AVG, "Center of mass Y");
  createCheckBoxes(Base::INTENSITY_AVG, Combi::INTENSITY_AVG_AVG, "Intensity AVG");
  createCheckBoxes(Base::INTENSITY_MIN, Combi::INTENSITY_MIN_AVG, "Intensity MIN");
  createCheckBoxes(Base::INTENSITY_MAX, Combi::INTENSITY_MAX_AVG, "Intensity MAX");
  createCheckBoxes(Base::INTENSITY_AVG_CROSS_CHANNEL, Combi::INTENSITY_AVG_CROSS_CHANNEL_AVG,
                   "Cross ch. intensity avg");
  createCheckBoxes(Base::INTENSITY_MIN_CROSS_CHANNEL, Combi::INTENSITY_MIN_CROSS_CHANNEL_AVG,
                   "Cross ch. intensity min");
  createCheckBoxes(Base::INTENSITY_MAX_CROSS_CHANNEL, Combi::INTENSITY_MAX_CROSS_CHANNEL_AVG,
                   "Cross ch. intensity max");
<<<<<<< HEAD
  createCheckBoxes(joda::settings::ChannelReportingSettings::MeasureChannels::COUNT_CROSS_CHANNEL, "Cross ch. count");
=======
  createCheckBoxes(Base::COUNT_CROSS_CHANNEL, Combi::COUNT_CROSS_CHANNEL_AVG, "Cross ch. count avg");
  createCheckBoxes(std::nullopt, Combi::COUNT_CROSS_CHANNEL_SUM, "Cross ch. count sum");
>>>>>>> 43ce32bf

  mainLayout->addWidget(groupBox);
}

int DialogChannelMeasurement::exec()
{
  int ret = QDialog::exec();

  std::set<Base> details;
  std::set<Combi> overview;
  std::set<Combi> heatmap;

  for(auto const &[key, val] : mMeasurementDetailsReport) {
    if(val->isChecked()) {
      details.emplace(key);
    }
  }

  for(auto const &[key, val] : mMeasurementOverViewReport) {
    if(val->isChecked()) {
      overview.emplace(key);
    }
  }

  for(auto const &[key, val] : mMeasurementHeatmapReport) {
    if(val->isChecked()) {
      heatmap.emplace(key);
    }
  }

  mReportingSettings.detail.measureChannels   = details;
  mReportingSettings.overview.measureChannels = overview;
  mReportingSettings.heatmap.measureChannels  = heatmap;

  return ret;
}

void DialogChannelMeasurement::onOkayClicked()
{
}
void DialogChannelMeasurement::onCancelClicked()
{
}

}    // namespace joda::ui::qt<|MERGE_RESOLUTION|>--- conflicted
+++ resolved
@@ -116,12 +116,8 @@
                    "Cross ch. intensity min");
   createCheckBoxes(Base::INTENSITY_MAX_CROSS_CHANNEL, Combi::INTENSITY_MAX_CROSS_CHANNEL_AVG,
                    "Cross ch. intensity max");
-<<<<<<< HEAD
-  createCheckBoxes(joda::settings::ChannelReportingSettings::MeasureChannels::COUNT_CROSS_CHANNEL, "Cross ch. count");
-=======
   createCheckBoxes(Base::COUNT_CROSS_CHANNEL, Combi::COUNT_CROSS_CHANNEL_AVG, "Cross ch. count avg");
   createCheckBoxes(std::nullopt, Combi::COUNT_CROSS_CHANNEL_SUM, "Cross ch. count sum");
->>>>>>> 43ce32bf
 
   mainLayout->addWidget(groupBox);
 }
